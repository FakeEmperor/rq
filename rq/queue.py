# -*- coding: utf-8 -*-
# Copyright 2012 Vincent Driessen. All rights reserved.
#
# Redistribution and use in source and binary forms, with or without modification,
# are permitted provided that the following conditions are met:
#
#    1. Redistributions of source code must retain the above copyright notice,
#       this list of conditions and the following disclaimer.
#
#    2. Redistributions in binary form must reproduce the above copyright notice,
#       this list of conditions and the following disclaimer in the documentation
#       and/or other materials provided with the distribution.
#
# THIS SOFTWARE IS PROVIDED BY VINCENT DRIESSEN ``AS IS'' AND ANY EXPRESS OR
# IMPLIED WARRANTIES, INCLUDING, BUT NOT LIMITED TO, THE IMPLIED WARRANTIES OF
# MERCHANTABILITY AND FITNESS FOR A PARTICULAR PURPOSE ARE DISCLAIMED. IN NO EVENT
# SHALL VINCENT DRIESSEN OR CONTRIBUTORS BE LIABLE FOR ANY DIRECT, INDIRECT,
# INCIDENTAL, SPECIAL, EXEMPLARY, OR CONSEQUENTIAL DAMAGES (INCLUDING, BUT NOT
# LIMITED TO, PROCUREMENT OF SUBSTITUTE GOODS OR SERVICES; LOSS OF USE, DATA, OR
# PROFITS; OR BUSINESS INTERRUPTION) HOWEVER CAUSED AND ON ANY THEORY OF
# LIABILITY, WHETHER IN CONTRACT, STRICT LIABILITY, OR TORT (INCLUDING NEGLIGENCE
# OR OTHERWISE) ARISING IN ANY WAY OUT OF THE USE OF THIS SOFTWARE, EVEN IF
# ADVISED OF THE POSSIBILITY OF SUCH DAMAGE.
#
# The views and conclusions contained in the software and documentation are those
# of the authors and should not be interpreted as representing official policies,
# either expressed or implied, of Vincent Driessen.

from __future__ import absolute_import, division, print_function, unicode_literals

import logging
import traceback
import uuid
import warnings

from datetime import datetime, timezone

from distutils.version import StrictVersion
from redis import WatchError

from .compat import as_text, string_types, total_ordering
from .connections import resolve_connection
from .defaults import DEFAULT_RESULT_TTL
from .exceptions import DequeueTimeout, NoSuchJobError, InvalidJobOperation
from .job import Job, JobStatus, RunCondition
from .serializers import resolve_serializer
from .utils import backend_class, get_version, import_attribute, parse_timeout, utcnow


_logger = logging.getLogger(__name__)


def compact(lst):
    return [item for item in lst if item is not None]


@total_ordering
class Queue(object):
    job_class = Job
    DEFAULT_TIMEOUT = 180  # Default timeout seconds.
    redis_queue_namespace_prefix = "rq:queue:"
    redis_queues_keys = "rq:queues"

    @classmethod
    def all(cls, connection=None, job_class=None, serializer=None):
        """Returns an iterable of all Queues.
        """
        connection = resolve_connection(connection)

        def to_queue(queue_key):
            return cls.from_queue_key(
                as_text(queue_key), connection=connection, job_class=job_class, serializer=serializer
            )

        return [to_queue(rq_key) for rq_key in connection.smembers(cls.redis_queues_keys) if rq_key]

    @classmethod
    def from_queue_key(cls, queue_key, connection=None, job_class=None, serializer=None):
        """Returns a Queue instance, based on the naming conventions for naming
        the internal Redis keys.  Can be used to reverse-lookup Queues by their
        Redis keys.
        """
        prefix = cls.redis_queue_namespace_prefix
        if not queue_key.startswith(prefix):
            raise ValueError("Not a valid RQ queue key: {0}".format(queue_key))
        name = queue_key[len(prefix) :]
        return cls(name, connection=connection, job_class=job_class, serializer=serializer)

    def __init__(
        self,
        name="default",
        default_timeout=None,
        connection=None,
        is_async=True,
        job_class=None,
        serializer=None,
        **kwargs
    ):
        self.connection = resolve_connection(connection)
        prefix = self.redis_queue_namespace_prefix
        self.name = name
        self._key = "{0}{1}".format(prefix, name)
        self._default_timeout = parse_timeout(default_timeout) or self.DEFAULT_TIMEOUT
        self._is_async = is_async

        if "async" in kwargs:
            self._is_async = kwargs["async"]
            warnings.warn("The `async` keyword is deprecated. Use `is_async` instead", DeprecationWarning)

        # override class attribute job_class if one was passed
        if job_class is not None:
            if isinstance(job_class, string_types):
                job_class = import_attribute(job_class)
            self.job_class = job_class

        self.serializer = resolve_serializer(serializer)
        self.redis_server_version = None

    def __len__(self):
        return self.count

    def __nonzero__(self):
        return True

    def __bool__(self):
        return True

    def __iter__(self):
        yield self

    def get_redis_server_version(self):
        """Return Redis server version of connection"""
        if not self.redis_server_version:
            self.redis_server_version = get_version(self.connection)
        return self.redis_server_version

    @property
    def key(self):
        """Returns the Redis key for this Queue."""
        return self._key

    @property
    def registry_cleaning_key(self):
        """Redis key used to indicate this queue has been cleaned."""
        return "rq:clean_registries:%s" % self.name

    def acquire_cleaning_lock(self):
        """Returns a boolean indicating whether a lock to clean this queue
        is acquired. A lock expires in 899 seconds (15 minutes - 1 second)
        """
        return self.connection.set(self.registry_cleaning_key, 1, nx=1, ex=899)

    def empty(self):
        """Removes all messages on the queue."""
        script = """
            local prefix = "{0}"
            local q = KEYS[1]
            local count = 0
            while true do
                local job_id = redis.call("lpop", q)
                if job_id == false then
                    break
                end

                -- Delete the relevant keys
                redis.call("del", prefix..job_id)
                redis.call("del", prefix..job_id..":dependents")
                count = count + 1
            end
            return count
        """.format(
            self.job_class.redis_job_namespace_prefix
        ).encode(
            "utf-8"
        )
        script = self.connection.register_script(script)
        return script(keys=[self.key])

    def delete(self, delete_jobs=True):
        """Deletes the queue. If delete_jobs is true it removes all the associated messages on the queue first."""
        if delete_jobs:
            self.empty()

        with self.connection.pipeline() as pipeline:
            pipeline.srem(self.redis_queues_keys, self._key)
            pipeline.delete(self._key)
            pipeline.execute()

    def is_empty(self):
        """Returns whether the current queue is empty."""
        return self.count == 0

    @property
    def is_async(self):
        """Returns whether the current queue is async."""
        return bool(self._is_async)

    def fetch_job(self, job_id):
        try:
            job = self.job_class.fetch(job_id, connection=self.connection, serializer=self.serializer)
        except NoSuchJobError:
            self.remove(job_id)
        else:
            if job.origin == self.name:
                return job

    def get_job_position(self, job_or_id):
        """Returns the position of a job within the queue

        Using Redis before 6.0.6 and redis-py before 3.5.4 has a complexity of
        worse than O(N) and should not be used for very long job queues. Redis
        and redis-py version afterwards should support the LPOS command
        handling job positions within Redis c implementation.
        """
        job_id = job_or_id.id if isinstance(job_or_id, self.job_class) else job_or_id

        if self.get_redis_server_version() >= StrictVersion("6.0.6"):
            try:
                return self.connection.lpos(self.key, job_id)
            except AttributeError:
                # not yet implemented by redis-py
                pass

        if job_id in self.job_ids:
            return self.job_ids.index(job_id)
        return None

    def get_job_ids(self, offset=0, length=-1):
        """Returns a slice of job IDs in the queue."""
        start = offset
        if length >= 0:
            end = offset + (length - 1)
        else:
            end = length
        return [as_text(job_id) for job_id in self.connection.lrange(self.key, start, end)]

    def get_jobs(self, offset=0, length=-1):
        """Returns a slice of jobs in the queue."""
        job_ids = self.get_job_ids(offset, length)
        return compact([self.fetch_job(job_id) for job_id in job_ids])

    @property
    def job_ids(self):
        """Returns a list of all job IDS in the queue."""
        return self.get_job_ids()

    @property
    def jobs(self):
        """Returns a list of all (valid) jobs in the queue."""
        return self.get_jobs()

    @property
    def count(self):
        """Returns a count of all messages in the queue."""
        return self.connection.llen(self.key)

    @property
    def failed_job_registry(self):
        """Returns this queue's FailedJobRegistry."""
        from rq.registry import FailedJobRegistry

        return FailedJobRegistry(queue=self, job_class=self.job_class)

    @property
    def started_job_registry(self):
        """Returns this queue's StartedJobRegistry."""
        from rq.registry import StartedJobRegistry

        return StartedJobRegistry(queue=self, job_class=self.job_class)

    @property
    def finished_job_registry(self):
        """Returns this queue's FinishedJobRegistry."""
        from rq.registry import FinishedJobRegistry

        return FinishedJobRegistry(queue=self)

    @property
    def deferred_job_registry(self):
        """Returns this queue's DeferredJobRegistry."""
        from rq.registry import DeferredJobRegistry

        return DeferredJobRegistry(queue=self, job_class=self.job_class)

    @property
    def scheduled_job_registry(self):
        """Returns this queue's ScheduledJobRegistry."""
        from rq.registry import ScheduledJobRegistry

        return ScheduledJobRegistry(queue=self, job_class=self.job_class)

    def remove(self, job_or_id, pipeline=None):
        """Removes Job from queue, accepts either a Job instance or ID."""
        job_id = job_or_id.id if isinstance(job_or_id, self.job_class) else job_or_id

        if pipeline is not None:
            pipeline.lrem(self.key, 1, job_id)
            return

        return self.connection.lrem(self.key, 1, job_id)

    def compact(self):
        """Removes all "dead" jobs from the queue by cycling through it, while
        guaranteeing FIFO semantics.
        """
        COMPACT_QUEUE = "{0}_compact:{1}".format(self.redis_queue_namespace_prefix, uuid.uuid4())  # noqa

        self.connection.rename(self.key, COMPACT_QUEUE)
        while True:
            job_id = as_text(self.connection.lpop(COMPACT_QUEUE))
            if job_id is None:
                break
            if self.job_class.exists(job_id, self.connection):
                self.connection.rpush(self.key, job_id)

    def push_job_id(self, job_id, pipeline=None, at_front=False):
        """Pushes a job ID on the corresponding Redis queue.
        'at_front' allows you to push the job onto the front instead of the back of the queue"""
        connection = pipeline if pipeline is not None else self.connection
        if at_front:
            connection.lpush(self.key, job_id)
        else:
            connection.rpush(self.key, job_id)

    def create_job(
        self,
        func,
        args=None,
        kwargs=None,
        timeout=None,
        result_ttl=None,
        ttl=None,
        failure_ttl=None,
        description=None,
        depends_on=None,
        job_id=None,
        meta=None,
        status=JobStatus.QUEUED,
        retry=None,
        on_success=None,
        on_failure=None,
        run_when=None,
    ):
        """Creates a job based on parameters given."""
        timeout = parse_timeout(timeout)

        if timeout is None:
            timeout = self._default_timeout
        elif timeout == 0:
            raise ValueError("0 timeout is not allowed. Use -1 for infinite timeout")

        result_ttl = parse_timeout(result_ttl)
        failure_ttl = parse_timeout(failure_ttl)

        ttl = parse_timeout(ttl)
        if ttl is not None and ttl <= 0:
            raise ValueError("Job ttl must be greater than 0")

        job = self.job_class.create(
            func,
            args=args,
            kwargs=kwargs,
            connection=self.connection,
            result_ttl=result_ttl,
            ttl=ttl,
            failure_ttl=failure_ttl,
            status=status,
            description=description,
            depends_on=depends_on,
            timeout=timeout,
            id=job_id,
            origin=self.name,
            meta=meta,
            serializer=self.serializer,
            on_success=on_success,
            on_failure=on_failure,
            run_when=run_when
        )

        if retry:
            job.retries_left = retry.max
            job.retry_intervals = retry.intervals

        return job

    def enqueue_call(
        self,
        func,
        args=None,
        kwargs=None,
        timeout=None,
        result_ttl=None,
        ttl=None,
        failure_ttl=None,
        description=None,
        depends_on=None,
        job_id=None,
        at_front=False,
        meta=None,
        retry=None,
        on_success=None,
        on_failure=None,
        run_when=None,
    ):
        """Creates a job to represent the delayed function call and enqueues
        it.
nd
        It is much like `.enqueue()`, except that it takes the function's args
        and kwargs as explicit arguments.  Any kwargs passed to this function
        contain options for RQ itself.
        """

        job = self.create_job(
            func,
            args=args,
            kwargs=kwargs,
            result_ttl=result_ttl,
            ttl=ttl,
            failure_ttl=failure_ttl,
            description=description,
            depends_on=depends_on,
            job_id=job_id,
            meta=meta,
            status=JobStatus.QUEUED,
            timeout=timeout,
            retry=retry,
            on_success=None,
            on_failure=None,
            run_when=None,
        )
        deferred = self.defer_job(job) if depends_on is not None else False
        if not deferred:
            self.enqueue_job(job, at_front=at_front)
        return job

    def defer_job(self, job, pipeline=None):
        # If a _dependent_ job depends on any unfinished job, register all the
        # _dependent_ job's dependencies instead of enqueueing it.
        #
        # `Job#fetch_dependencies` sets WATCH on all dependencies. If
        # WatchError is raised in the when the pipeline is executed, that means
        # something else has modified either the set of dependencies or the
        # status of one of them. In this case, we simply retry.
        pipe = pipeline or self.connection.pipeline()
        while True:
            try:

                pipe.watch(job.dependencies_key)

                dependencies = job.fetch_dependencies(watch=True, pipeline=pipe)

                pipe.multi()

                for dependency in dependencies:
                    if not JobStatus.terminal(dependency.get_status(refresh=False)):
                        job.set_status(JobStatus.DEFERRED, pipeline=pipe)
                        job.register_dependency(pipeline=pipe)
                        job.save(pipeline=pipe)
                        job.cleanup(ttl=job.ttl, pipeline=pipe)
                        if pipeline is None:
                            pipe.execute()
                        return True

                break
            except WatchError:
                if pipeline is not None:
                    raise
        return False

    def run_job(self, job):
        """
        This method is only used when Queue is not in async mode.
        This means, the queue acts like a worker.

        :param job:  Job to run.
        :return:     Finished job.
        """
        # TODO: align worker's method of running jobs with Queue's.
        #          Right now there is an obvious discrepancy in handling job TTL
        can_run = True
        if job.dependency:
            can_run = RunCondition.can_run(job.run_when, upstream_status=job.dependency.get_status(True))
        if can_run:
            try:
                job.perform(invoke_callbacks=True, process_dependencies=True)
                job.set_status(JobStatus.FINISHED)
            except BaseException:  # noqa
                job.set_status(JobStatus.FAILED)
                job.exc_info = traceback.format_exc()
            finally:
                job.save(include_meta=False)
                result_ttl = job.get_result_ttl(DEFAULT_RESULT_TTL)
                job.cleanup(result_ttl)
        else:
            _logger.warning(
                "Skipping job {} as it cannot be run (run_when: {}, parent status: {})".format(
                    job, job.run_when, job.dependency.get_status(refresh=False)
                )
            )
            job.cancel()
            job.set_status(JobStatus.CANCELLED)
        return job

    @classmethod
    def parse_args(cls, f, *args, **kwargs):
        """
        Parses arguments passed to `queue.enqueue()` and `queue.enqueue_at()`

        The function argument `f` may be any of the following:

        * A reference to a function
        * A reference to an object's instance method
        * A string, representing the location of a function (must be
          meaningful to the import context of the workers)
        """
        if not isinstance(f, string_types) and f.__module__ == "__main__":
            raise ValueError("Functions from the __main__ module cannot be processed " "by workers")

        # Detect explicit invocations, i.e. of the form:
        #     q.enqueue(foo, args=(1, 2), kwargs={'a': 1}, job_timeout=30)
        timeout = kwargs.pop("job_timeout", None)
        description = kwargs.pop("description", None)
        result_ttl = kwargs.pop("result_ttl", None)
        ttl = kwargs.pop("ttl", None)
        failure_ttl = kwargs.pop("failure_ttl", None)
        depends_on = kwargs.pop("depends_on", None)
        job_id = kwargs.pop("job_id", None)
        at_front = kwargs.pop("at_front", False)
        meta = kwargs.pop("meta", None)
        retry = kwargs.pop("retry", None)
        on_success = kwargs.pop("on_success", None)
        on_failure = kwargs.pop("on_failure", None)
        run_when = kwargs.pop("run_when", None)

        if "args" in kwargs or "kwargs" in kwargs:
            assert args == (), "Extra positional arguments cannot be used when using explicit args and kwargs"  # noqa
            args = kwargs.pop("args", None)
            kwargs = kwargs.pop("kwargs", None)

        return (
            f,
            timeout,
            description,
            result_ttl,
            ttl,
            failure_ttl,
            depends_on,
            job_id,
            at_front,
            meta,
            retry,
            args,
            kwargs,
            on_success,
            on_failure,
            run_when,
        )

    def enqueue(self, f, *args, **kwargs):
        """Creates a job to represent the delayed function call and enqueues it."""

        (
            f,
            timeout,
            description,
            result_ttl,
            ttl,
            failure_ttl,
            depends_on,
            job_id,
            at_front,
            meta,
            retry,
            args,
            kwargs,
            on_success,
            on_failure,
            run_when,
        ) = Queue.parse_args(f, *args, **kwargs)

        return self.enqueue_call(
            func=f,
            args=args,
            kwargs=kwargs,
            timeout=timeout,
            result_ttl=result_ttl,
            ttl=ttl,
            failure_ttl=failure_ttl,
            description=description,
            depends_on=depends_on,
            job_id=job_id,
            at_front=at_front,
            meta=meta,
            retry=retry,
            on_success=on_success,
            on_failure=on_failure,
            run_when=run_when
        )

    def enqueue_at(self, datetime, f, *args, **kwargs):
        """Schedules a job to be enqueued at specified time"""

        (
            f,
            timeout,
            description,
            result_ttl,
            ttl,
            failure_ttl,
            depends_on,
            job_id,
            at_front,
            meta,
            retry,
            args,
            kwargs,
            on_success,
            on_failure,
            run_when,
        ) = Queue.parse_args(f, *args, **kwargs)
        job = self.create_job(
            f,
            status=JobStatus.SCHEDULED,
            args=args,
            kwargs=kwargs,
            timeout=timeout,
            result_ttl=result_ttl,
            ttl=ttl,
            failure_ttl=failure_ttl,
            description=description,
            depends_on=depends_on,
            job_id=job_id,
            meta=meta,
            retry=retry,
            on_success=on_success,
            on_failure=on_failure,
            run_when=run_when,
        )

        return self.schedule_job(job, datetime)

    def schedule_job(self, job, datetime, pipeline=None):
        """Puts job on ScheduledJobRegistry"""
        from .registry import ScheduledJobRegistry

        registry = ScheduledJobRegistry(queue=self)

        pipe = pipeline if pipeline is not None else self.connection.pipeline()

        # Add Queue key set
        pipe.sadd(self.redis_queues_keys, self.key)
        job.save(pipeline=pipe)
        registry.schedule(job, datetime, pipeline=pipe)
        if pipeline is None:
            pipe.execute()
        return job

    def enqueue_in(self, time_delta, func, *args, **kwargs):
        """Schedules a job to be executed in a given `timedelta` object"""
<<<<<<< HEAD
        return self.enqueue_at(datetime.now(utc) + time_delta, func, *args, **kwargs)
=======
        return self.enqueue_at(datetime.now(timezone.utc) + time_delta,
                               func, *args, **kwargs)
>>>>>>> 11c86319

    def enqueue_job(self, job, pipeline=None, at_front=False):
        """Enqueues a job for delayed execution.

        If Queue is instantiated with is_async=False, job is executed immediately.
        """
        pipe = pipeline if pipeline is not None else self.connection.pipeline()
        # Add Queue key set
        pipe.sadd(self.redis_queues_keys, self.key)
        job.set_status(JobStatus.QUEUED, pipeline=pipe)

        job.origin = self.name
        job.enqueued_at = utcnow()

        if job.timeout is None:
            job.timeout = self._default_timeout
        job.save(pipeline=pipe)
        job.cleanup(ttl=job.ttl, pipeline=pipe)
        if self._is_async:
            self.push_job_id(job.id, pipeline=pipe, at_front=at_front)

        if pipeline is None:
            pipe.execute()

        if not self._is_async:
            job = self.run_job(job)
        return job

    def enqueue_dependents(self, job, pipeline=None):
        """Enqueues all jobs in the given job's dependents set and clears it.

        When called without a pipeline, this method uses WATCH/MULTI/EXEC.
        If you pass a pipeline, only MULTI is called. The rest is up to the
        caller.
        """
        from .registry import DeferredJobRegistry

        pipe = pipeline if pipeline is not None else self.connection.pipeline()
        dependents_key = job.dependents_key

        while True:
            try:
                # if a pipeline is passed, the caller is responsible for calling WATCH
                # to ensure all jobs are enqueued
                if pipeline is None:
                    pipe.watch(dependents_key)

<<<<<<< HEAD
                with pipe.pipeline() as p:
                    p.smembers(dependents_key)
                    dependent_job_ids = [as_text(_id) for _id in p.execute()[0]]

                    jobs_to_process = [
                        dependent_job
                        for dependent_job in self.job_class.fetch_many(dependent_job_ids, connection=self.connection)
                    ]

                    for dependent_job in jobs_to_process:
                        dependent_job.save_dependency_status(job.id, job.get_status(refresh=False), pipeline=p)
                    p.execute()

                jobs_to_process = [
                    dependent_job
                    for dependent_job in jobs_to_process
                    if dependent_job.dependencies_are_met(
                        known_jobs_statuses={job.id: job.get_status(refresh=False)}, pipeline=pipe
=======
                dependent_job_ids = [as_text(_id)
                                     for _id in pipe.smembers(dependents_key)]

                jobs_to_enqueue = [
                    dependent_job for dependent_job
                    in self.job_class.fetch_many(
                        dependent_job_ids,
                        connection=self.connection,
                        serializer=self.serializer
                    ) if dependent_job.dependencies_are_met(
                        exclude_job_id=job.id,
                        pipeline=pipe
>>>>>>> 11c86319
                    )
                ]

                pipe.multi()

                for dependent in jobs_to_process:
                    registry = DeferredJobRegistry(dependent.origin, self.connection, job_class=self.job_class)
                    registry.remove(dependent, pipeline=pipe)
                    if dependent.origin == self.name:
                        self.enqueue_job(dependent, pipeline=pipe)
                    else:
                        queue = self.__class__(name=dependent.origin, connection=self.connection)
                        queue.enqueue_job(dependent, pipeline=pipe)

                pipe.delete(dependents_key)

                if pipeline is None:
                    pipe.execute()

                break
            except WatchError:
                if pipeline is None:
                    continue
                else:
                    # if the pipeline comes from the caller, we re-raise the
                    # exception as it it the responsibility of the caller to
                    # handle it
                    raise

    def pop_job_id(self):
        """Pops a given job ID from this Redis queue."""
        return as_text(self.connection.lpop(self.key))

    @classmethod
    def lpop(cls, queue_keys, timeout, connection=None):
        """Helper method.  Intermediate method to abstract away from some
        Redis API details, where LPOP accepts only a single key, whereas BLPOP
        accepts multiple.  So if we want the non-blocking LPOP, we need to
        iterate over all queues, do individual LPOPs, and return the result.

        Until Redis receives a specific method for this, we'll have to wrap it
        this way.

        The timeout parameter is interpreted as follows:
            None - non-blocking (return immediately)
             > 0 - maximum number of seconds to block
        """
        connection = resolve_connection(connection)
        if timeout is not None:  # blocking variant
            if timeout == 0:
                raise ValueError("RQ does not support indefinite timeouts. Please pick a timeout value > 0")
            result = connection.blpop(queue_keys, timeout)
            if result is None:
                raise DequeueTimeout(timeout, queue_keys)
            queue_key, job_id = result
            return queue_key, job_id
        else:  # non-blocking variant
            for queue_key in queue_keys:
                blob = connection.lpop(queue_key)
                if blob is not None:
                    return queue_key, blob
            return None

    @classmethod
    def dequeue_any(cls, queues, timeout, connection=None, job_class=None, serializer=None):
        """Class method returning the job_class instance at the front of the given
        set of Queues, where the order of the queues is important.

        When all of the Queues are empty, depending on the `timeout` argument,
        either blocks execution of this function for the duration of the
        timeout or until new messages arrive on any of the queues, or returns
        None.

        See the documentation of cls.lpop for the interpretation of timeout.
        """
        job_class = backend_class(cls, "job_class", override=job_class)

        while True:
            queue_keys = [q.key for q in queues]
            result = cls.lpop(queue_keys, timeout, connection=connection)
            if result is None:
                return None
            queue_key, job_id = map(as_text, result)
<<<<<<< HEAD
            queue = cls.from_queue_key(queue_key, connection=connection, job_class=job_class)
=======
            queue = cls.from_queue_key(queue_key,
                                       connection=connection,
                                       job_class=job_class,
                                       serializer=serializer)
>>>>>>> 11c86319
            try:
                job = job_class.fetch(job_id, connection=connection, serializer=serializer)
            except NoSuchJobError:
                # Silently pass on jobs that don't exist (anymore),
                # and continue in the look
                continue
            except Exception as e:
                # Attach queue information on the exception for improved error
                # reporting
                e.job_id = job_id
                e.queue = queue
                raise e
            return job, queue
        return None, None

    # Total ordering defition (the rest of the required Python methods are
    # auto-generated by the @total_ordering decorator)
    def __eq__(self, other):  # noqa
        if not isinstance(other, Queue):
            raise TypeError("Cannot compare queues to other objects")
        return self.name == other.name

    def __lt__(self, other):
        if not isinstance(other, Queue):
            raise TypeError("Cannot compare queues to other objects")
        return self.name < other.name

    def __hash__(self):  # pragma: no cover
        return hash(self.name)

    def __repr__(self):  # noqa  # pragma: no cover
        return "{0}({1!r})".format(self.__class__.__name__, self.name)

    def __str__(self):
        return "<{0} {1}>".format(self.__class__.__name__, self.name)<|MERGE_RESOLUTION|>--- conflicted
+++ resolved
@@ -657,12 +657,7 @@
 
     def enqueue_in(self, time_delta, func, *args, **kwargs):
         """Schedules a job to be executed in a given `timedelta` object"""
-<<<<<<< HEAD
-        return self.enqueue_at(datetime.now(utc) + time_delta, func, *args, **kwargs)
-=======
-        return self.enqueue_at(datetime.now(timezone.utc) + time_delta,
-                               func, *args, **kwargs)
->>>>>>> 11c86319
+        return self.enqueue_at(datetime.now(timezone.utc) + time_delta, func, *args, **kwargs)
 
     def enqueue_job(self, job, pipeline=None, at_front=False):
         """Enqueues a job for delayed execution.
@@ -710,14 +705,15 @@
                 if pipeline is None:
                     pipe.watch(dependents_key)
 
-<<<<<<< HEAD
                 with pipe.pipeline() as p:
                     p.smembers(dependents_key)
                     dependent_job_ids = [as_text(_id) for _id in p.execute()[0]]
 
                     jobs_to_process = [
                         dependent_job
-                        for dependent_job in self.job_class.fetch_many(dependent_job_ids, connection=self.connection)
+                        for dependent_job in self.job_class.fetch_many(dependent_job_ids,
+                                                                       connection=self.connection,
+                                                                       serializer=self.serializer)
                     ]
 
                     for dependent_job in jobs_to_process:
@@ -729,20 +725,6 @@
                     for dependent_job in jobs_to_process
                     if dependent_job.dependencies_are_met(
                         known_jobs_statuses={job.id: job.get_status(refresh=False)}, pipeline=pipe
-=======
-                dependent_job_ids = [as_text(_id)
-                                     for _id in pipe.smembers(dependents_key)]
-
-                jobs_to_enqueue = [
-                    dependent_job for dependent_job
-                    in self.job_class.fetch_many(
-                        dependent_job_ids,
-                        connection=self.connection,
-                        serializer=self.serializer
-                    ) if dependent_job.dependencies_are_met(
-                        exclude_job_id=job.id,
-                        pipeline=pipe
->>>>>>> 11c86319
                     )
                 ]
 
@@ -826,14 +808,8 @@
             if result is None:
                 return None
             queue_key, job_id = map(as_text, result)
-<<<<<<< HEAD
-            queue = cls.from_queue_key(queue_key, connection=connection, job_class=job_class)
-=======
-            queue = cls.from_queue_key(queue_key,
-                                       connection=connection,
-                                       job_class=job_class,
+            queue = cls.from_queue_key(queue_key, connection=connection, job_class=job_class,
                                        serializer=serializer)
->>>>>>> 11c86319
             try:
                 job = job_class.fetch(job_id, connection=connection, serializer=serializer)
             except NoSuchJobError:

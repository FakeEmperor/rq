# -*- coding: utf-8 -*-
from __future__ import (absolute_import, division, print_function,
                        unicode_literals)

import errno
import logging
import os
import random
import signal
import socket
import sys
import time
import traceback
import warnings

from datetime import datetime, timedelta, timezone
from distutils.version import StrictVersion
from uuid import uuid4

try:
    from signal import SIGKILL
except ImportError:
    from signal import SIGTERM as SIGKILL

import redis.exceptions

from . import worker_registration
from .command import parse_payload, PUBSUB_CHANNEL_TEMPLATE, handle_command
from .compat import as_text, string_types, text_type
from .connections import get_current_connection, push_connection, pop_connection

from .defaults import (DEFAULT_RESULT_TTL,
                       DEFAULT_WORKER_TTL, DEFAULT_JOB_MONITORING_INTERVAL,
                       DEFAULT_LOGGING_FORMAT, DEFAULT_LOGGING_DATE_FORMAT)
from .exceptions import DequeueTimeout, ShutDownImminentException
from .job import Job, JobStatus
from .logutils import setup_loghandlers
from .queue import Queue
from .registry import FailedJobRegistry, StartedJobRegistry, clean_registries
from .scheduler import RQScheduler
from .suspension import is_suspended
from .timeouts import JobTimeoutException, HorseMonitorTimeoutException, UnixSignalDeathPenalty
from .utils import (backend_class, ensure_list, enum, get_version,
                    make_colorizer, utcformat, utcnow, utcparse)
from .version import VERSION
from .worker_registration import clean_worker_registry, get_keys
from .serializers import resolve_serializer

try:
    from setproctitle import setproctitle as setprocname
except ImportError:
    def setprocname(*args, **kwargs):  # noqa
        pass

green = make_colorizer('darkgreen')
yellow = make_colorizer('darkyellow')
blue = make_colorizer('darkblue')


logger = logging.getLogger(__name__)


class StopRequested(Exception):
    pass


def compact(l):
    return [x for x in l if x is not None]


_signames = dict((getattr(signal, signame), signame)
                 for signame in dir(signal)
                 if signame.startswith('SIG') and '_' not in signame)


def signal_name(signum):
    try:
        if sys.version_info[:2] >= (3, 5):
            return signal.Signals(signum).name
        else:
            return _signames[signum]

    except KeyError:
        return 'SIG_UNKNOWN'
    except ValueError:
        return 'SIG_UNKNOWN'


WorkerStatus = enum(
    'WorkerStatus',
    STARTED='started',
    SUSPENDED='suspended',
    BUSY='busy',
    IDLE='idle'
)


class Worker(object):
    redis_worker_namespace_prefix = 'rq:worker:'
    redis_workers_keys = worker_registration.REDIS_WORKER_KEYS
    death_penalty_class = UnixSignalDeathPenalty
    queue_class = Queue
    job_class = Job
    # `log_result_lifespan` controls whether "Result is kept for XXX seconds"
    # messages are logged after every job, by default they are.
    log_result_lifespan = True
    # `log_job_description` is used to toggle logging an entire jobs description.
    log_job_description = True
    # factor to increase connection_wait_time incase of continous connection failures.
    exponential_backoff_factor = 2.0
    # Max Wait time (in seconds) after which exponential_backoff_factor wont be applicable.
    max_connection_wait_time = 60.0

    @classmethod
    def all(cls, connection=None, job_class=None, queue_class=None, queue=None, serializer=None):
        """Returns an iterable of all Workers.
        """
        if queue:
            connection = queue.connection
        elif connection is None:
            connection = get_current_connection()

        worker_keys = get_keys(queue=queue, connection=connection)
        workers = [cls.find_by_key(as_text(key),
                                   connection=connection,
                                   job_class=job_class,
                                   queue_class=queue_class, serializer=serializer)
                   for key in worker_keys]
        return compact(workers)

    @classmethod
    def all_keys(cls, connection=None, queue=None):
        return [as_text(key)
                for key in get_keys(queue=queue, connection=connection)]

    @classmethod
    def count(cls, connection=None, queue=None):
        """Returns the number of workers by queue or connection"""
        return len(get_keys(queue=queue, connection=connection))

    @classmethod
    def find_by_key(cls, worker_key, connection=None, job_class=None,
                    queue_class=None, serializer=None):
        """Returns a Worker instance, based on the naming conventions for
        naming the internal Redis keys.  Can be used to reverse-lookup Workers
        by their Redis keys.
        """
        prefix = cls.redis_worker_namespace_prefix
        if not worker_key.startswith(prefix):
            raise ValueError('Not a valid RQ worker key: %s' % worker_key)

        if connection is None:
            connection = get_current_connection()
        if not connection.exists(worker_key):
            connection.srem(cls.redis_workers_keys, worker_key)
            return None

        name = worker_key[len(prefix):]
        worker = cls([], name, connection=connection, job_class=job_class,
                     queue_class=queue_class, prepare_for_work=False, serializer=serializer)

        worker.refresh()

        return worker

    def __init__(self, queues, name=None, default_result_ttl=DEFAULT_RESULT_TTL,
                 connection=None, exc_handler=None, exception_handlers=None,
                 default_worker_ttl=DEFAULT_WORKER_TTL, job_class=None,
                 queue_class=None, log_job_description=True,
                 job_monitoring_interval=DEFAULT_JOB_MONITORING_INTERVAL,
                 disable_default_exception_handler=False,
                 prepare_for_work=True, serializer=None):  # noqa
        if connection is None:
            connection = get_current_connection()
        self.connection = connection

        self.redis_server_version = None

        if prepare_for_work:
            self.hostname = socket.gethostname()
            self.pid = os.getpid()
        else:
            self.hostname = None
            self.pid = None

        self.job_class = backend_class(self, 'job_class', override=job_class)
        self.queue_class = backend_class(self, 'queue_class', override=queue_class)
        self.version = VERSION
        self.python_version = sys.version
        self.serializer = resolve_serializer(serializer)

        queues = [self.queue_class(name=q,
                                   connection=connection,
                                   job_class=self.job_class, serializer=self.serializer)
                  if isinstance(q, string_types) else q
                  for q in ensure_list(queues)]

        self.name = name or uuid4().hex
        self.queues = queues
        self.validate_queues()
        self._exc_handlers = []

        self.default_result_ttl = default_result_ttl
        self.default_worker_ttl = default_worker_ttl
        self.job_monitoring_interval = job_monitoring_interval

        self._state = 'starting'
        self._is_horse = False
        self._horse_pid = 0
        self._stop_requested = False
        self.log = logger
        self.log_job_description = log_job_description
        self.last_cleaned_at = None
        self.successful_job_count = 0
        self.failed_job_count = 0
        self.total_working_time = 0
        self.birth_date = None
        self.scheduler = None
        self.pubsub = None
        self.pubsub_thread = None

        self.disable_default_exception_handler = disable_default_exception_handler

        if isinstance(exception_handlers, (list, tuple)):
            for handler in exception_handlers:
                self.push_exc_handler(handler)
        elif exception_handlers is not None:
            self.push_exc_handler(exception_handlers)

    def get_redis_server_version(self):
        """Return Redis server version of connection"""
        if not self.redis_server_version:
            self.redis_server_version = get_version(self.connection)
        return self.redis_server_version

    def validate_queues(self):
        """Sanity check for the given queues."""
        for queue in self.queues:
            if not isinstance(queue, self.queue_class):
                raise TypeError('{0} is not of type {1} or string types'.format(queue, self.queue_class))

    def queue_names(self):
        """Returns the queue names of this worker's queues."""
        return [queue.name for queue in self.queues]

    def queue_keys(self):
        """Returns the Redis keys representing this worker's queues."""
        return [queue.key for queue in self.queues]

    @property
    def key(self):
        """Returns the worker's Redis hash key."""
        return self.redis_worker_namespace_prefix + self.name

    @property
    def pubsub_channel_name(self):
        """Returns the worker's Redis hash key."""
        return PUBSUB_CHANNEL_TEMPLATE % self.name

    @property
    def horse_pid(self):
        """The horse's process ID.  Only available in the worker.  Will return
        0 in the horse part of the fork.
        """
        return self._horse_pid

    @property
    def is_horse(self):
        """Returns whether or not this is the worker or the work horse."""
        return self._is_horse

    def procline(self, message):
        """Changes the current procname for the process.

        This can be used to make `ps -ef` output more readable.
        """
        setprocname('rq: {0}'.format(message))

    def register_birth(self):
        """Registers its own birth."""
        self.log.debug('Registering birth of worker %s', self.name)
        if self.connection.exists(self.key) and \
                not self.connection.hexists(self.key, 'death'):
            msg = 'There exists an active worker named {0!r} already'
            raise ValueError(msg.format(self.name))
        key = self.key
        queues = ','.join(self.queue_names())
        with self.connection.pipeline() as p:
            p.delete(key)
            now = utcnow()
            now_in_string = utcformat(now)
            self.birth_date = now

            mapping={
                'birth': now_in_string,
                'last_heartbeat': now_in_string,
                'queues': queues,
                'pid': self.pid,
                'hostname': self.hostname,
                'version': self.version,
                'python_version': self.python_version,
            }

            if self.get_redis_server_version() >= StrictVersion("4.0.0"):
                p.hset(key, mapping=mapping)
            else:
                p.hmset(key, mapping)

            worker_registration.register(self, p)
            p.expire(key, self.default_worker_ttl + 60)
            p.execute()

    def register_death(self):
        """Registers its own death."""
        self.log.debug('Registering death')
        with self.connection.pipeline() as p:
            # We cannot use self.state = 'dead' here, because that would
            # rollback the pipeline
            worker_registration.unregister(self, p)
            p.hset(self.key, 'death', utcformat(utcnow()))
            p.expire(self.key, 60)
            p.execute()

    def set_shutdown_requested_date(self):
        """Sets the date on which the worker received a (warm) shutdown request"""
        self.connection.hset(self.key, 'shutdown_requested_date', utcformat(utcnow()))

    # @property
    # def birth_date(self):
    #     """Fetches birth date from Redis."""
    #     birth_timestamp = self.connection.hget(self.key, 'birth')
    #     if birth_timestamp is not None:
    #         return utcparse(as_text(birth_timestamp))

    @property
    def shutdown_requested_date(self):
        """Fetches shutdown_requested_date from Redis."""
        shutdown_requested_timestamp = self.connection.hget(self.key, 'shutdown_requested_date')
        if shutdown_requested_timestamp is not None:
            return utcparse(as_text(shutdown_requested_timestamp))

    @property
    def death_date(self):
        """Fetches death date from Redis."""
        death_timestamp = self.connection.hget(self.key, 'death')
        if death_timestamp is not None:
            return utcparse(as_text(death_timestamp))

    def set_state(self, state, pipeline=None):
        self._state = state
        connection = pipeline if pipeline is not None else self.connection
        connection.hset(self.key, 'state', state)

    def _set_state(self, state):
        """Raise a DeprecationWarning if ``worker.state = X`` is used"""
        warnings.warn(
            "worker.state is deprecated, use worker.set_state() instead.",
            DeprecationWarning
        )
        self.set_state(state)

    def get_state(self):
        return self._state

    def _get_state(self):
        """Raise a DeprecationWarning if ``worker.state == X`` is used"""
        warnings.warn(
            "worker.state is deprecated, use worker.get_state() instead.",
            DeprecationWarning
        )
        return self.get_state()

    state = property(_get_state, _set_state)

    def set_current_job_id(self, job_id, pipeline=None):
        connection = pipeline if pipeline is not None else self.connection

        if job_id is None:
            connection.hdel(self.key, 'current_job')
        else:
            connection.hset(self.key, 'current_job', job_id)

    def get_current_job_id(self, pipeline=None):
        connection = pipeline if pipeline is not None else self.connection
        return as_text(connection.hget(self.key, 'current_job'))

    def get_current_job(self):
        """Returns the job id of the currently executing job."""
        job_id = self.get_current_job_id()

        if job_id is None:
            return None

        return self.job_class.fetch(job_id, self.connection, self.serializer)

    def _install_signal_handlers(self):
        """Installs signal handlers for handling SIGINT and SIGTERM
        gracefully.
        """
        signal.signal(signal.SIGINT, self.request_stop)
        signal.signal(signal.SIGTERM, self.request_stop)

    def kill_horse(self, sig=SIGKILL):
        """
        Kill the horse but catch "No such process" error has the horse could already be dead.
        """
        try:
            os.killpg(os.getpgid(self.horse_pid), sig)
            self.log.info('Killed horse pid %s', self.horse_pid)
        except OSError as e:
            if e.errno == errno.ESRCH:
                # "No such process" is fine with us
                self.log.debug('Horse already dead')
            else:
                raise

    def wait_for_horse(self):
        """
        A waiting the end of the horse process and recycling resources.
        """
        pid = None
        stat = None
        try:
            pid, stat = os.waitpid(self.horse_pid, 0)
        except ChildProcessError as e:
            # ChildProcessError: [Errno 10] No child processes
            pass
        return pid, stat

    def request_force_stop(self, signum, frame):
        """Terminates the application (cold shutdown).
        """
        self.log.warning('Cold shut down')

        # Take down the horse with the worker
        if self.horse_pid:
            self.log.debug('Taking down horse %s with me', self.horse_pid)
            self.kill_horse()
            self.wait_for_horse()
        raise SystemExit()

    def request_stop(self, signum, frame):
        """Stops the current worker loop but waits for child processes to
        end gracefully (warm shutdown).
        """
        self.log.debug('Got signal %s', signal_name(signum))

        signal.signal(signal.SIGINT, self.request_force_stop)
        signal.signal(signal.SIGTERM, self.request_force_stop)

        self.handle_warm_shutdown_request()
        self._shutdown()

    def _shutdown(self):
        """
        If shutdown is requested in the middle of a job, wait until
        finish before shutting down and save the request in redis
        """
        if self.get_state() == WorkerStatus.BUSY:
            self._stop_requested = True
            self.set_shutdown_requested_date()
            self.log.debug('Stopping after current horse is finished. '
                           'Press Ctrl+C again for a cold shutdown.')
            if self.scheduler:
                self.stop_scheduler()
        else:
            if self.scheduler:
                self.stop_scheduler()
            raise StopRequested()

    def handle_warm_shutdown_request(self):
        self.log.info('Warm shut down requested')

    def check_for_suspension(self, burst):
        """Check to see if workers have been suspended by `rq suspend`"""
        before_state = None
        notified = False

        while not self._stop_requested and is_suspended(self.connection, self):

            if burst:
                self.log.info('Suspended in burst mode, exiting')
                self.log.info('Note: There could still be unfinished jobs on the queue')
                raise StopRequested

            if not notified:
                self.log.info('Worker suspended, run `rq resume` to resume')
                before_state = self.get_state()
                self.set_state(WorkerStatus.SUSPENDED)
                notified = True
            time.sleep(1)

        if before_state:
            self.set_state(before_state)

    def run_maintenance_tasks(self):
        """
        Runs periodic maintenance tasks, these include:
        1. Check if scheduler should be started. This check should not be run
           on first run since worker.work() already calls
           `scheduler.enqueue_scheduled_jobs()` on startup.
        2. Cleaning registries
        """
        # No need to try to start scheduler on first run
        if self.last_cleaned_at:
            if self.scheduler and not self.scheduler._process:
                self.scheduler.acquire_locks(auto_start=True)
        self.clean_registries()

    def subscribe(self):
        """Subscribe to this worker's channel"""
        self.log.info('Subscribing to channel %s', self.pubsub_channel_name)
        self.pubsub = self.connection.pubsub()
        self.pubsub.subscribe(**{self.pubsub_channel_name: self.handle_payload})
        self.pubsub_thread = self.pubsub.run_in_thread(sleep_time=0.2)

    def unsubscribe(self):
        """Unsubscribe from pubsub channel"""
        if self.pubsub_thread:
            self.log.info('Unsubscribing from channel %s', self.pubsub_channel_name)
            self.pubsub_thread.stop()
            self.pubsub_thread.join()
            self.pubsub.unsubscribe()
            self.pubsub.close()

    def work(self, burst=False, logging_level="INFO", date_format=DEFAULT_LOGGING_DATE_FORMAT,
             log_format=DEFAULT_LOGGING_FORMAT, max_jobs=None, with_scheduler=False):
        """Starts the work loop.

        Pops and performs all jobs on the current list of queues.  When all
        queues are empty, block and wait for new jobs to arrive on any of the
        queues, unless `burst` mode is enabled.

        The return value indicates whether any jobs were processed.
        """
        setup_loghandlers(logging_level, date_format, log_format)
        completed_jobs = 0
        self.register_birth()
        self.log.info("Worker %s: started, version %s", self.key, VERSION)
        self.subscribe()
        self.set_state(WorkerStatus.STARTED)
        qnames = self.queue_names()
        self.log.info('*** Listening on %s...', green(', '.join(qnames)))

        if with_scheduler:
            self.scheduler = RQScheduler(
                self.queues, connection=self.connection, logging_level=logging_level,
                date_format=date_format, log_format=log_format)
            self.scheduler.acquire_locks()
            # If lock is acquired, start scheduler
            if self.scheduler.acquired_locks:
                # If worker is run on burst mode, enqueue_scheduled_jobs()
                # before working. Otherwise, start scheduler in a separate process
                if burst:
                    self.scheduler.enqueue_scheduled_jobs()
                    self.scheduler.release_locks()
                else:
                    self.scheduler.start()

        self._install_signal_handlers()

        try:
            while True:
                try:
                    self.check_for_suspension(burst)

                    if self.should_run_maintenance_tasks:
                        self.run_maintenance_tasks()

                    if self._stop_requested:
                        self.log.info('Worker %s: stopping on request', self.key)
                        break

                    timeout = None if burst else max(1, self.default_worker_ttl - 15)
                    result = self.dequeue_job_and_maintain_ttl(timeout)
                    if result is None:
                        if burst:
                            self.log.info("Worker %s: done, quitting", self.key)
                        break

                    job, queue = result
                    self.execute_job(job, queue)
                    self.heartbeat()

                    completed_jobs += 1
                    if max_jobs is not None:
                        if completed_jobs >= max_jobs:
                            self.log.info(
                                "Worker %s: finished executing %d jobs, quitting",
                                self.key, completed_jobs
                            )
                            break

                except StopRequested:
                    break

                except SystemExit:
                    # Cold shutdown detected
                    raise

                except:  # noqa
                    self.log.error(
                        'Worker %s: found an unhandled exception, quitting...',
                        self.key, exc_info=True
                    )
                    break
        finally:
            if not self.is_horse:

                if self.scheduler:
                    self.stop_scheduler()

                self.register_death()
                self.unsubscribe()
        return bool(completed_jobs)

    def stop_scheduler(self):
        """Ensure scheduler process is stopped"""
        if self.scheduler._process and self.scheduler._process.pid:
            # Send the kill signal to scheduler process
            try:
                os.kill(self.scheduler._process.pid, signal.SIGTERM)
            except OSError:
                pass
            self.scheduler._process.join()

    def dequeue_job_and_maintain_ttl(self, timeout):
        result = None
        qnames = ','.join(self.queue_names())

        self.set_state(WorkerStatus.IDLE)
        self.procline('Listening on ' + qnames)
        self.log.debug('*** Listening on %s...', green(qnames))
        connection_wait_time = 1.0
        while True:

            try:
<<<<<<< HEAD
                queues = list(self.queues)
                random.shuffle(queues)
                result = self.queue_class.dequeue_any(queues, timeout,
=======
                self.heartbeat()

                if self.should_run_maintenance_tasks:
                    self.run_maintenance_tasks()

                result = self.queue_class.dequeue_any(self.queues, timeout,
>>>>>>> 11c86319
                                                      connection=self.connection,
                                                      job_class=self.job_class,
                                                      serializer=self.serializer)
                if result is not None:

                    job, queue = result
                    job.redis_server_version = self.get_redis_server_version()
                    if self.log_job_description:
                        self.log.info(
                            '%s: %s (%s)', green(queue.name),
                            blue(job.description), job.id)
                    else:
                        self.log.info('%s: %s', green(queue.name), job.id)

                break
            except DequeueTimeout:
                pass
            except redis.exceptions.ConnectionError as conn_err:
                self.log.error('Could not connect to Redis instance: %s Retrying in %d seconds...', 
                                conn_err, connection_wait_time)
                time.sleep(connection_wait_time)
                connection_wait_time *= self.exponential_backoff_factor
                connection_wait_time = min(connection_wait_time, self.max_connection_wait_time)
            else:
                connection_wait_time = 1.0

        self.heartbeat()
        return result

    def heartbeat(self, timeout=None, pipeline=None):
        """Specifies a new worker timeout, typically by extending the
        expiration time of the worker, effectively making this a "heartbeat"
        to not expire the worker until the timeout passes.

        The next heartbeat should come before this time, or the worker will
        die (at least from the monitoring dashboards).

        If no timeout is given, the default_worker_ttl will be used to update
        the expiration time of the worker.
        """
        timeout = timeout or self.default_worker_ttl + 60
        connection = pipeline if pipeline is not None else self.connection
        connection.expire(self.key, timeout)
        connection.hset(self.key, 'last_heartbeat', utcformat(utcnow()))
        self.log.debug('Sent heartbeat to prevent worker timeout. '
                       'Next one should arrive within %s seconds.', timeout)

    def refresh(self):
        data = self.connection.hmget(
            self.key, 'queues', 'state', 'current_job', 'last_heartbeat',
            'birth', 'failed_job_count', 'successful_job_count',
            'total_working_time', 'hostname', 'pid', 'version', 'python_version',
        )
        (queues, state, job_id, last_heartbeat, birth, failed_job_count,
         successful_job_count, total_working_time, hostname, pid, version, python_version) = data
        queues = as_text(queues)
        self.hostname = as_text(hostname)
        self.pid = int(pid) if pid else None
        self.version = as_text(version)
        self.python_version = as_text(python_version)
        self._state = as_text(state or '?')
        self._job_id = job_id or None
        if last_heartbeat:
            self.last_heartbeat = utcparse(as_text(last_heartbeat))
        else:
            self.last_heartbeat = None
        if birth:
            self.birth_date = utcparse(as_text(birth))
        else:
            self.birth_date = None
        if failed_job_count:
            self.failed_job_count = int(as_text(failed_job_count))
        if successful_job_count:
            self.successful_job_count = int(as_text(successful_job_count))
        if total_working_time:
            self.total_working_time = float(as_text(total_working_time))

        if queues:
            self.queues = [self.queue_class(queue,
                                            connection=self.connection,
                                            job_class=self.job_class, serializer=self.serializer)
                           for queue in queues.split(',')]

    def increment_failed_job_count(self, pipeline=None):
        connection = pipeline if pipeline is not None else self.connection
        connection.hincrby(self.key, 'failed_job_count', 1)

    def increment_successful_job_count(self, pipeline=None):
        connection = pipeline if pipeline is not None else self.connection
        connection.hincrby(self.key, 'successful_job_count', 1)

    def increment_total_working_time(self, job_execution_time, pipeline):
        pipeline.hincrbyfloat(self.key, 'total_working_time',
                              job_execution_time.total_seconds())

    def fork_work_horse(self, job, queue):
        """Spawns a work horse to perform the actual work and passes it a job.
        """
        child_pid = os.fork()
        os.environ['RQ_WORKER_ID'] = self.name
        os.environ['RQ_JOB_ID'] = job.id
        if child_pid == 0:
            os.setsid()
            self.main_work_horse(job, queue)
            os._exit(0) # just in case
        else:
            self._horse_pid = child_pid
            self.procline('Forked {0} at {1}'.format(child_pid, time.time()))

    def monitor_work_horse(self, job, queue):
        """The worker will monitor the work horse and make sure that it
        either executes successfully or the status of the job is set to
        failed
        """

        ret_val = None
        job.started_at = utcnow()
        while True:
            try:
                with UnixSignalDeathPenalty(self.job_monitoring_interval, HorseMonitorTimeoutException):
                    retpid, ret_val = self.wait_for_horse()
                break
            except HorseMonitorTimeoutException:
                # Horse has not exited yet and is still running.
                # Send a heartbeat to keep the worker alive.

                # Kill the job from this side if something is really wrong (interpreter lock/etc).
                if job.timeout != -1 and (utcnow() - job.started_at).total_seconds() > (job.timeout + 60):
                    self.heartbeat(self.job_monitoring_interval + 60)
                    self.kill_horse()
                    self.wait_for_horse()
                    break

                with self.connection.pipeline() as pipeline:
                    self.heartbeat(self.job_monitoring_interval + 60, pipeline=pipeline)
                    job.heartbeat(utcnow(), pipeline=pipeline)
                    pipeline.execute()

            except OSError as e:
                # In case we encountered an OSError due to EINTR (which is
                # caused by a SIGINT or SIGTERM signal during
                # os.waitpid()), we simply ignore it and enter the next
                # iteration of the loop, waiting for the child to end.  In
                # any other case, this is some other unexpected OS error,
                # which we don't want to catch, so we re-raise those ones.
                if e.errno != errno.EINTR:
                    raise
                # Send a heartbeat to keep the worker alive.
                self.heartbeat()

        self._horse_pid = 0  # Set horse PID to 0, horse has finished working
        if ret_val == os.EX_OK:  # The process exited normally.
            return
        job_status = job.get_status()
        if job_status is None:  # Job completed and its ttl has expired
            return
        if job_status not in [JobStatus.FINISHED, JobStatus.FAILED]:

            if not job.ended_at:
                job.ended_at = utcnow()

            # Unhandled failure: move the job to the failed queue
            self.log.warning((
                'Moving job to FailedJobRegistry '
                '(work-horse terminated unexpectedly; waitpid returned {})'
            ).format(ret_val))

            self.handle_job_failure(
                job, queue=queue,
                exc_string="Work-horse was terminated unexpectedly "
                           "(waitpid returned %s)" % ret_val
            )

    def execute_job(self, job, queue):
        """Spawns a work horse to perform the actual work and passes it a job.
        The worker will wait for the work horse and make sure it executes
        within the given timeout bounds, or will end the work horse with
        SIGALRM.
        """
        self.set_state(WorkerStatus.BUSY)
        self.fork_work_horse(job, queue)
        self.monitor_work_horse(job, queue)
        self.set_state(WorkerStatus.IDLE)

    def main_work_horse(self, job, queue):
        """This is the entry point of the newly spawned work horse."""
        # After fork()'ing, always assure we are generating random sequences
        # that are different from the worker.
        random.seed()

        self.setup_work_horse_signals()
        self._is_horse = True
        self.log = logger
        try:
            self.perform_job(job, queue)
        except:
            os._exit(1)

        # os._exit() is the way to exit from childs after a fork(), in
        # contrast to the regular sys.exit()
        os._exit(0)

    def setup_work_horse_signals(self):
        """Setup signal handing for the newly spawned work horse."""
        # Always ignore Ctrl+C in the work horse, as it might abort the
        # currently running job.
        # The main worker catches the Ctrl+C and requests graceful shutdown
        # after the current work is done.  When cold shutdown is requested, it
        # kills the current job anyway.
        signal.signal(signal.SIGINT, signal.SIG_IGN)
        signal.signal(signal.SIGTERM, signal.SIG_DFL)

    def prepare_job_execution(self, job, heartbeat_ttl=None):
        """Performs misc bookkeeping like updating states prior to
        job execution.
        """
        if job.timeout == -1:
            timeout = -1
        else:
            timeout = job.timeout or 180

        if heartbeat_ttl is None:
            heartbeat_ttl = self.job_monitoring_interval + 60

        with self.connection.pipeline() as pipeline:
            self.set_state(WorkerStatus.BUSY, pipeline=pipeline)
            self.set_current_job_id(job.id, pipeline=pipeline)
            self.heartbeat(heartbeat_ttl, pipeline=pipeline)
            registry = StartedJobRegistry(job.origin, self.connection,
                                          job_class=self.job_class)
            registry.add(job, timeout, pipeline=pipeline)
            job.prepare_for_execution(self.name, pipeline=pipeline)
            pipeline.execute()

        msg = 'Processing {0} from {1} since {2}'
        self.procline(msg.format(job.func_name, job.origin, time.time()))

    def handle_job_failure(self, job, queue, started_job_registry=None,
                           exc_string=''):
        """Handles the failure or an executing job by:
            1. Setting the job status to failed
            2. Removing the job from StartedJobRegistry
            3. Setting the workers current job to None
            4. Add the job to FailedJobRegistry
            5. Retry job if retries are set
            6. Enqueue dependencies if no retries are set
        """
        self.log.debug('Handling failed execution of job %s', job.id)
        with self.connection.pipeline() as pipeline:
            if started_job_registry is None:
                started_job_registry = StartedJobRegistry(
                    job.origin,
                    self.connection,
                    job_class=self.job_class
                )
            job.worker_name = None
            # Requeue/reschedule if retry is configured
            if job.retries_left and job.retries_left > 0:
                retry = True
                retry_interval = job.get_retry_interval()
                job.retries_left = job.retries_left - 1
            else:
                retry = False

            if not retry:
                # calls pipeline.multi!
                queue.enqueue_dependents(job, pipeline=pipeline)
                job.set_status(JobStatus.FAILED, pipeline=pipeline)

            started_job_registry.remove(job, pipeline=pipeline)
            if not self.disable_default_exception_handler and not retry:
                failed_job_registry = FailedJobRegistry(job.origin, job.connection,
                                                        job_class=self.job_class)
                failed_job_registry.add(job, ttl=job.failure_ttl,
                                        exc_string=exc_string, pipeline=pipeline)

            self.set_current_job_id(None, pipeline=pipeline)
            self.increment_failed_job_count(pipeline)
            if job.started_at and job.ended_at:
                self.increment_total_working_time(
                    job.ended_at - job.started_at, pipeline
                )

            if retry:
                if retry_interval:
                    scheduled_datetime = datetime.now(timezone.utc) + timedelta(seconds=retry_interval)
                    job.set_status(JobStatus.SCHEDULED)
                    queue.schedule_job(job, scheduled_datetime, pipeline=pipeline)
                else:
                    queue.enqueue_job(job, pipeline=pipeline)
            try:
                pipeline.execute()
            except Exception:
                # Ensure that custom exception handlers are called
                # even if Redis is down
                pass

    def handle_job_success(self, job, queue, started_job_registry):
        self.log.debug('Handling successful execution of job %s', job.id)
        with self.connection.pipeline() as pipeline:
            while True:
                try:
                    # if dependencies are inserted after enqueue_dependents
                    # a WatchError is thrown by execute()
                    pipeline.watch(job.dependents_key)
                    # enqueue_dependents calls multi() on the pipeline!
                    queue.enqueue_dependents(job, pipeline=pipeline)

                    self.set_current_job_id(None, pipeline=pipeline)
                    self.increment_successful_job_count(pipeline=pipeline)
                    self.increment_total_working_time(
                        job.ended_at - job.started_at, pipeline
                    )

                    result_ttl = job.get_result_ttl(self.default_result_ttl)
                    if result_ttl != 0:
                        job.set_status(JobStatus.FINISHED, pipeline=pipeline)
                        job.worker_name = None
                        # Don't clobber the user's meta dictionary!
                        job.save(pipeline=pipeline, include_meta=False)

                        finished_job_registry = queue.finished_job_registry
                        finished_job_registry.add(job, result_ttl, pipeline)

                    job.cleanup(result_ttl, pipeline=pipeline,
                                remove_from_queue=False)
                    started_job_registry.remove(job, pipeline=pipeline)

                    pipeline.execute()
                    break
                except redis.exceptions.WatchError:
                    continue

    def perform_job(self, job, queue, heartbeat_ttl=None):
        """Performs the actual work of a job.  Will/should only be called
        inside the work horse's process.
        """
        push_connection(self.connection)

        started_job_registry = queue.started_job_registry

        try:
            self.prepare_job_execution(job, heartbeat_ttl)

            job.started_at = utcnow()
            timeout = job.timeout or self.queue_class.DEFAULT_TIMEOUT
            with self.death_penalty_class(timeout, JobTimeoutException, job_id=job.id):
                rv = job.perform()

            job.ended_at = utcnow()

            # Pickle the result in the same try-except block since we need
            # to use the same exc handling when pickling fails
            job._result = rv
            job._status = JobStatus.FINISHED
            self.handle_job_success(job=job,
                                    queue=queue,
                                    started_job_registry=started_job_registry)
        except:  # NOQA
            job._status = JobStatus.FAILED
            job.ended_at = utcnow()
            exc_info = sys.exc_info()
            exc_string = ''.join(traceback.format_exception(*exc_info))
            self.handle_job_failure(job=job, exc_string=exc_string, queue=queue,
                                    started_job_registry=started_job_registry)
            self.handle_exception(job, *exc_info)
            return False

        finally:
            pop_connection()

        self.log.info('%s: %s (%s)', green(job.origin), blue('Job OK'), job.id)
        if rv is not None:
            log_result = "{0!r}".format(as_text(text_type(rv)))
            self.log.debug('Result: %s', yellow(log_result))

        if self.log_result_lifespan:
            result_ttl = job.get_result_ttl(self.default_result_ttl)
            if result_ttl == 0:
                self.log.info('Result discarded immediately')
            elif result_ttl > 0:
                self.log.info('Result is kept for %s seconds', result_ttl)
            else:
                self.log.info('Result will never expire, clean up result key manually')

        return True

    def handle_exception(self, job, *exc_info):
        """Walks the exception handler stack to delegate exception handling."""
        exc_string = ''.join(traceback.format_exception(*exc_info))
        self.log.error(exc_string, exc_info=True, extra={
            'func': job.func_name,
            'arguments': job.args,
            'kwargs': job.kwargs,
            'queue': job.origin,
            'job_id': job.id,
        })

        for handler in self._exc_handlers:
            self.log.debug('Invoking exception handler %s', handler)
            fallthrough = handler(job, *exc_info)

            # Only handlers with explicit return values should disable further
            # exc handling, so interpret a None return value as True.
            if fallthrough is None:
                fallthrough = True

            if not fallthrough:
                break

    def push_exc_handler(self, handler_func):
        """Pushes an exception handler onto the exc handler stack."""
        self._exc_handlers.append(handler_func)

    def pop_exc_handler(self):
        """Pops the latest exception handler off of the exc handler stack."""
        return self._exc_handlers.pop()

    def __eq__(self, other):
        """Equality does not take the database/connection into account"""
        if not isinstance(other, self.__class__):
            raise TypeError('Cannot compare workers to other types (of workers)')
        return self.name == other.name

    def __hash__(self):
        """The hash does not take the database/connection into account"""
        return hash(self.name)

    def clean_registries(self):
        """Runs maintenance jobs on each Queue's registries."""
        for queue in self.queues:
            # If there are multiple workers running, we only want 1 worker
            # to run clean_registries().
            if queue.acquire_cleaning_lock():
                self.log.info('Cleaning registries for queue: %s', queue.name)
                clean_registries(queue)
                clean_worker_registry(queue)
        self.last_cleaned_at = utcnow()

    @property
    def should_run_maintenance_tasks(self):
        """Maintenance tasks should run on first startup or every 10 minutes."""
        if self.last_cleaned_at is None:
            return True
        if (utcnow() - self.last_cleaned_at) > timedelta(minutes=10):
            return True
        return False

    def handle_payload(self, message):
        """Handle external commands"""
        self.log.debug('Received message: %s', message)
        payload = parse_payload(message)
        handle_command(self, payload)


class SimpleWorker(Worker):

    def execute_job(self, job, queue):
        """Execute job in same thread/process, do not fork()"""
        # "-1" means that jobs never timeout. In this case, we should _not_ do -1 + 60 = 59. We should just stick to DEFAULT_WORKER_TTL.
        if job.timeout == -1:
            timeout = DEFAULT_WORKER_TTL
        else:
            timeout = (job.timeout or DEFAULT_WORKER_TTL) + 60
        return self.perform_job(job, queue, heartbeat_ttl=timeout)


class HerokuWorker(Worker):
    """
    Modified version of rq worker which:
    * stops work horses getting killed with SIGTERM
    * sends SIGRTMIN to work horses on SIGTERM to the main process which in turn
    causes the horse to crash `imminent_shutdown_delay` seconds later
    """
    imminent_shutdown_delay = 6

    frame_properties = ['f_code', 'f_lasti', 'f_lineno', 'f_locals', 'f_trace']

    def setup_work_horse_signals(self):
        """Modified to ignore SIGINT and SIGTERM and only handle SIGRTMIN"""
        signal.signal(signal.SIGRTMIN, self.request_stop_sigrtmin)
        signal.signal(signal.SIGINT, signal.SIG_IGN)
        signal.signal(signal.SIGTERM, signal.SIG_IGN)

    def handle_warm_shutdown_request(self):
        """If horse is alive send it SIGRTMIN"""
        if self.horse_pid != 0:
            self.log.info(
                'Worker %s: warm shut down requested, sending horse SIGRTMIN signal',
                self.key
            )
            self.kill_horse(sig=signal.SIGRTMIN)
        else:
            self.log.warning('Warm shut down requested, no horse found')

    def request_stop_sigrtmin(self, signum, frame):
        if self.imminent_shutdown_delay == 0:
            self.log.warning('Imminent shutdown, raising ShutDownImminentException immediately')
            self.request_force_stop_sigrtmin(signum, frame)
        else:
            self.log.warning('Imminent shutdown, raising ShutDownImminentException in %d seconds',
                             self.imminent_shutdown_delay)
            signal.signal(signal.SIGRTMIN, self.request_force_stop_sigrtmin)
            signal.signal(signal.SIGALRM, self.request_force_stop_sigrtmin)
            signal.alarm(self.imminent_shutdown_delay)

    def request_force_stop_sigrtmin(self, signum, frame):
        info = dict((attr, getattr(frame, attr)) for attr in self.frame_properties)
        self.log.warning('raising ShutDownImminentException to cancel job...')
        raise ShutDownImminentException('shut down imminent (signal: %s)' % signal_name(signum), info)<|MERGE_RESOLUTION|>--- conflicted
+++ resolved
@@ -635,18 +635,15 @@
         while True:
 
             try:
-<<<<<<< HEAD
+                self.heartbeat()
+
+                if self.should_run_maintenance_tasks:
+                    self.run_maintenance_tasks()
+
                 queues = list(self.queues)
                 random.shuffle(queues)
-                result = self.queue_class.dequeue_any(queues, timeout,
-=======
-                self.heartbeat()
-
-                if self.should_run_maintenance_tasks:
-                    self.run_maintenance_tasks()
 
                 result = self.queue_class.dequeue_any(self.queues, timeout,
->>>>>>> 11c86319
                                                       connection=self.connection,
                                                       job_class=self.job_class,
                                                       serializer=self.serializer)
@@ -665,7 +662,7 @@
             except DequeueTimeout:
                 pass
             except redis.exceptions.ConnectionError as conn_err:
-                self.log.error('Could not connect to Redis instance: %s Retrying in %d seconds...', 
+                self.log.error('Could not connect to Redis instance: %s Retrying in %d seconds...',
                                 conn_err, connection_wait_time)
                 time.sleep(connection_wait_time)
                 connection_wait_time *= self.exponential_backoff_factor

# -*- coding: utf-8 -*-
from __future__ import (absolute_import, division, print_function,
                        unicode_literals)

import logging
import os

from redis import Redis
from rq import pop_connection, push_connection
from rq.job import cancel_job

try:
    import unittest
except ImportError:
    import unittest2 as unittest  # noqa


<<<<<<< HEAD
def get_redis_host():
    return os.getenv("RQ_TESTS_REDIS_HOST", "localhost")


def find_empty_redis_database():
=======
def find_empty_redis_database(ssl=False):
>>>>>>> 11c86319
    """Tries to connect to a random Redis database (starting from 4), and
    will use/connect it when no keys are in there.
    """
    for dbnum in range(4, 17):
<<<<<<< HEAD
        testconn = Redis(host=get_redis_host(), db=dbnum)
=======
        connection_kwargs = { 'db': dbnum }
        if ssl:
            connection_kwargs['port'] = 9736
            connection_kwargs['ssl'] = True
            connection_kwargs['ssl_cert_reqs'] = None # disable certificate validation
        testconn = Redis(**connection_kwargs)
>>>>>>> 11c86319
        empty = testconn.dbsize() == 0
        if empty:
            return testconn
    assert False, 'No empty Redis database found to run tests in.'


def slow(f):
<<<<<<< HEAD
    import os
    return unittest.skipIf(not os.environ.get('RUN_SLOW_TESTS_TOO'), "Skipping slow tests as RUN_SLOW_TESTS_TOO is not set.")(f)
=======
    return unittest.skipUnless(os.environ.get('RUN_SLOW_TESTS_TOO'), "Slow tests disabled")(f)
>>>>>>> 11c86319

def ssl_test(f):
    return unittest.skipUnless(os.environ.get('RUN_SSL_TESTS'), "SSL tests disabled")(f)

class RQTestCase(unittest.TestCase):
    """Base class to inherit test cases from for RQ.

    It sets up the Redis connection (available via self.testconn), turns off
    logging to the terminal and flushes the Redis database before and after
    running each test.

    Also offers assertQueueContains(queue, that_func) assertion method.
    """

    @classmethod
    def setUpClass(cls):
        # Set up connection to Redis
        testconn = find_empty_redis_database()
        push_connection(testconn)

        # Store the connection (for sanity checking)
        cls.testconn = testconn

        # Shut up logging
        logging.disable(logging.ERROR)

    def setUp(self):
        # Flush beforewards (we like our hygiene)
        self.testconn.flushdb()

    def tearDown(self):
        # Flush afterwards
        self.testconn.flushdb()

    # Implement assertIsNotNone for Python runtimes < 2.7 or < 3.1
    if not hasattr(unittest.TestCase, 'assertIsNotNone'):
        def assertIsNotNone(self, value, *args):  # noqa
            self.assertNotEqual(value, None, *args)

    @classmethod
    def tearDownClass(cls):
        logging.disable(logging.NOTSET)

        # Pop the connection to Redis
        testconn = pop_connection()
        assert testconn == cls.testconn, \
            'Wow, something really nasty happened to the Redis connection stack. Check your setup.'<|MERGE_RESOLUTION|>--- conflicted
+++ resolved
@@ -15,29 +15,21 @@
     import unittest2 as unittest  # noqa
 
 
-<<<<<<< HEAD
 def get_redis_host():
     return os.getenv("RQ_TESTS_REDIS_HOST", "localhost")
 
 
-def find_empty_redis_database():
-=======
 def find_empty_redis_database(ssl=False):
->>>>>>> 11c86319
     """Tries to connect to a random Redis database (starting from 4), and
     will use/connect it when no keys are in there.
     """
     for dbnum in range(4, 17):
-<<<<<<< HEAD
-        testconn = Redis(host=get_redis_host(), db=dbnum)
-=======
-        connection_kwargs = { 'db': dbnum }
+        connection_kwargs = { 'host': get_redis_host(), 'db': dbnum }
         if ssl:
             connection_kwargs['port'] = 9736
             connection_kwargs['ssl'] = True
             connection_kwargs['ssl_cert_reqs'] = None # disable certificate validation
         testconn = Redis(**connection_kwargs)
->>>>>>> 11c86319
         empty = testconn.dbsize() == 0
         if empty:
             return testconn
@@ -45,12 +37,7 @@
 
 
 def slow(f):
-<<<<<<< HEAD
-    import os
-    return unittest.skipIf(not os.environ.get('RUN_SLOW_TESTS_TOO'), "Skipping slow tests as RUN_SLOW_TESTS_TOO is not set.")(f)
-=======
     return unittest.skipUnless(os.environ.get('RUN_SLOW_TESTS_TOO'), "Slow tests disabled")(f)
->>>>>>> 11c86319
 
 def ssl_test(f):
     return unittest.skipUnless(os.environ.get('RUN_SSL_TESTS'), "SSL tests disabled")(f)
